<<<<<<< HEAD
# Version is managed by the build system
**/_version.py
=======

# Version is managed by the build system
**/_version.py
_version.py
>>>>>>> d1d156ab

# Byte-compiled / optimized / DLL files
__pycache__/
*.py[cod]
*$py.class

# venvs
vdev/

# netcdf files
*.nc
*.nc.bkp

# C extensions
*.so

# Distribution / packaging
.Python
build/
develop-eggs/
dist/
downloads/
eggs/
.eggs/
lib/
lib64/
parts/
sdist/
var/
wheels/
share/python-wheels/
*.egg-info/
.installed.cfg
*.egg
MANIFEST

# PyInstaller
#  Usually these files are written by a python script from a template
#  before PyInstaller builds the exe, so as to inject date/other infos into it.
*.manifest
*.spec

# Installer logs
pip-log.txt
pip-delete-this-directory.txt

# Unit test / coverage reports
htmlcov/
.tox/
.nox/
.coverage
.coverage.*
.cache
nosetests.xml
coverage.xml
*.cover
*.py,cover
.hypothesis/
.pytest_cache/
cover/

# Translations
*.mo
*.pot

# Django stuff:
*.log
local_settings.py
db.sqlite3
db.sqlite3-journal

# Flask stuff:
instance/
.webassets-cache

# Scrapy stuff:
.scrapy

# Sphinx documentation
docs/_build/

# PyBuilder
.pybuilder/
target/

# Jupyter Notebook
.ipynb_checkpoints

# IPython
profile_default/
ipython_config.py

# pyenv
#   For a library or package, you might want to ignore these files since the code is
#   intended to run in multiple environments; otherwise, check them in:
# .python-version

# pipenv
#   According to pypa/pipenv#598, it is recommended to include Pipfile.lock in version control.
#   However, in case of collaboration, if having platform-specific dependencies or dependencies
#   having no cross-platform support, pipenv may install dependencies that don't work, or not
#   install all needed dependencies.
#Pipfile.lock

# UV
#   Similar to Pipfile.lock, it is generally recommended to include uv.lock in version control.
#   This is especially recommended for binary packages to ensure reproducibility, and is more
#   commonly ignored for libraries.
#uv.lock

# poetry
#   Similar to Pipfile.lock, it is generally recommended to include poetry.lock in version control.
#   This is especially recommended for binary packages to ensure reproducibility, and is more
#   commonly ignored for libraries.
#   https://python-poetry.org/docs/basic-usage/#commit-your-poetrylock-file-to-version-control
#poetry.lock

# pdm
#   Similar to Pipfile.lock, it is generally recommended to include pdm.lock in version control.
#pdm.lock
#   pdm stores project-wide configurations in .pdm.toml, but it is recommended to not include it
#   in version control.
#   https://pdm.fming.dev/latest/usage/project/#working-with-version-control
.pdm.toml
.pdm-python
.pdm-build/

# PEP 582; used by e.g. github.com/David-OConnor/pyflow and github.com/pdm-project/pdm
__pypackages__/

# Celery stuff
celerybeat-schedule
celerybeat.pid

# SageMath parsed files
*.sage.py

# Environments
.env
.venv
env/
venv/
ENV/
env.bak/
venv.bak/

# Spyder project settings
.spyderproject
.spyproject

# Rope project settings
.ropeproject

# mkdocs documentation
/site

# mypy
.mypy_cache/
.dmypy.json
dmypy.json

# Pyre type checker
.pyre/

# pytype static type analyzer
.pytype/

# Cython debug symbols
cython_debug/

# PyCharm
#  JetBrains specific template is maintained in a separate JetBrains.gitignore that can
#  be found at https://github.com/github/gitignore/blob/main/Global/JetBrains.gitignore
#  and can be added to the global gitignore or merged into this file.  For a more nuclear
#  option (not recommended) you can uncomment the following to ignore the entire idea folder.
#.idea/

# PyPI configuration file
.pypirc
.qodo

# Test files
test_*.py
debug_*.py<|MERGE_RESOLUTION|>--- conflicted
+++ resolved
@@ -1,12 +1,7 @@
-<<<<<<< HEAD
-# Version is managed by the build system
-**/_version.py
-=======
 
 # Version is managed by the build system
 **/_version.py
 _version.py
->>>>>>> d1d156ab
 
 # Byte-compiled / optimized / DLL files
 __pycache__/
