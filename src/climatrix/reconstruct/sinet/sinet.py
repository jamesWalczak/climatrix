--- conflicted
+++ resolved
@@ -104,6 +104,8 @@
     mse_loss_weight = Hyperparameter[float](default=1e2)
     eikonal_loss_weight = Hyperparameter[float](default=1e1)
     laplace_loss_weight = Hyperparameter[float](default=1e2)
+    scale = Hyperparameter[float](bounds=(0.01, 10.0), default=1.5)
+    hidden_dim = Hyperparameter[int](default=64, values=[16, 32, 64, 128, 256])
     _was_early_stopped: ClassVar[bool] = False
 
     @log_input(log, level=logging.DEBUG)
@@ -129,11 +131,7 @@
         mse_loss_weight: float = 3e3,
         eikonal_loss_weight: float = 5e1,
         laplace_loss_weight: float = 1e2,
-<<<<<<< HEAD
-        validation: float | BaseClimatrixDataset = 0.0,
-=======
         validation: float | BaseClimatrixDataset | None = None,
->>>>>>> 83daeb7b
     ) -> None:
         self._custom_dataset_generator_kwargs = {
             "use_elevation": False,
@@ -194,13 +192,7 @@
         pred_z: torch.Tensor,
         true_z: torch.Tensor,
     ) -> torch.Tensor:
-        loss_component: LossEntity = compute_sdf_losses(
-            xy,
-            pred_z * self.datasets.field_transformer.data_range_[0]
-            + self.datasets.field_transformer.data_min_[0],
-            true_z * self.datasets.field_transformer.data_range_[0]
-            + self.datasets.field_transformer.data_min_[0],
-        )
+        loss_component: LossEntity = compute_sdf_losses(xy, pred_z, true_z)
 
         return (
             loss_component.mse * self.mse_loss_weight
