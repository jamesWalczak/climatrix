import logging
import os
from pathlib import Path
from typing import ClassVar

import numpy as np
import torch
import torch.nn.functional as F
from torch.optim.lr_scheduler import LRScheduler

from climatrix.dataset.base import BaseClimatrixDataset
from climatrix.dataset.domain import Domain
from climatrix.decorators.runtime import log_input, raise_if_not_installed
from climatrix.optim.hyperparameter import Hyperparameter
from climatrix.reconstruct.mmgn.dataset import MMGNDatasetGenerator
from climatrix.reconstruct.mmgn.model import (
    MMGNet,
    _FilterType,
    _LatentInitType,
)
from climatrix.reconstruct.nn.base_nn import BaseNNReconstructor

log = logging.getLogger(__name__)


class MMGNReconstructor(BaseNNReconstructor):
    """MMGN Reconstructor class."""

    NAME: ClassVar[str] = "mmgn"
    dataset_generator_type = MMGNDatasetGenerator

    # Hyperparameters definitions
    weight_decay = Hyperparameter[float](bounds=(0.0, 1.0), default=1e-5)
    hidden_dim = Hyperparameter[int](
        default=256, values=[32, 64, 128, 256, 512, 1024]
    )
<<<<<<< HEAD
    hidden_dim: Hyperparameter = Hyperparameter(
        int, default=256, values=[32, 64, 128, 256, 512, 1024]
=======
    latent_dim = Hyperparameter[int](bounds=(1, None), default=128)
    n_layers = Hyperparameter[int](bounds=(1, 50), default=5)
    input_scale = Hyperparameter[int](bounds=(1, None), default=256)
    alpha = Hyperparameter[float](bounds=(0, 1), default=1.0)
    filter_type = Hyperparameter[str](
        default="gabor", values=_FilterType.choices()
>>>>>>> 97abbed7
    )
    latent_init = Hyperparameter[str](
        default="zeros", values=_LatentInitType.choices()
    )

    gamma: float = 0.99

    @log_input(log, level=logging.DEBUG)
    def __init__(
        self,
        dataset: BaseClimatrixDataset,
        target_domain: Domain,
        *,
        checkpoint: str | os.PathLike | Path | None = None,
        device: str = "cuda",
        lr: float = 5e-3,
        weight_decay: float = 1e-5,
        batch_size: int = 64,
        num_epochs: int = 1000,
        hidden_dim: int = 256,
        latent_dim: int = 128,
        n_layers: int = 5,
        input_scale: int = 256,
        alpha: float = 1.0,
        validation: float | BaseClimatrixDataset | None = None,
        overwrite_checkpoint: bool = False,
        filter_type: str = "gabor",
        latent_init: str = "zeros",
        num_workers: int = 0,
        **kwargs,
    ) -> None:
        super().__init__(
            dataset,
            target_domain,
            lr=lr,
            num_epochs=num_epochs,
            batch_size=batch_size,
            checkpoint=checkpoint,
            overwrite_checkpoint=overwrite_checkpoint,
            num_workers=num_workers,
            device=device,
            validation=validation,
        )
        if dataset.domain.is_dynamic:
            log.error("MMGN does not support dynamic domains.")
            raise ValueError("MMGN does not support dynamic domains.")

        self.weight_decay = weight_decay

        self.input_dim = 2
        self.out_dim = 1
        self.n_data = 1  # NOTE: a single timestamp
        self.hidden_dim = hidden_dim
        self.latent_dim = latent_dim
        self.n_layers = n_layers
        self.input_scale = input_scale
        self.alpha = alpha
        self.filter_type = filter_type
        self.latent_init = latent_init

    def configure_optimizer(
        self, nn_model: torch.nn.Module
    ) -> torch.optim.Optimizer:
        log.info(
            "Configuring Adam optimizer with learning rate: %0.6f",
            self.lr,
        )
        return torch.optim.AdamW(
            lr=self.lr,
            params=nn_model.parameters(),
            weight_decay=self.weight_decay,
        )

    def configure_epoch_schedulers(self, optimizer) -> list[LRScheduler]:
        return [
            torch.optim.lr_scheduler.ExponentialLR(optimizer, gamma=self.gamma)
        ]

    def init_model(self) -> torch.nn.Module:
        log.info("Initializing MMGN model...")
        return MMGNet(
            input_dim=self.input_dim,
            hidden_dim=self.hidden_dim,
            latent_dim=self.latent_dim,
            out_dim=self.out_dim,
            n_layers=self.n_layers,
            input_scale=self.input_scale,
            alpha=self.alpha,
            filter_type=_FilterType.get(self.filter_type),
            latent_init=_LatentInitType.get(self.latent_init),
        ).to(self.device)

    def compute_loss(
        self, xy: torch.Tensor, pred_z: torch.Tensor, true_z: torch.Tensor
    ) -> torch.Tensor:
        return F.l1_loss(pred_z, true_z)

    @raise_if_not_installed("torch")
    def reconstruct(self) -> BaseClimatrixDataset:
        return super().reconstruct()<|MERGE_RESOLUTION|>--- conflicted
+++ resolved
@@ -34,17 +34,12 @@
     hidden_dim = Hyperparameter[int](
         default=256, values=[32, 64, 128, 256, 512, 1024]
     )
-<<<<<<< HEAD
-    hidden_dim: Hyperparameter = Hyperparameter(
-        int, default=256, values=[32, 64, 128, 256, 512, 1024]
-=======
     latent_dim = Hyperparameter[int](bounds=(1, None), default=128)
     n_layers = Hyperparameter[int](bounds=(1, 50), default=5)
     input_scale = Hyperparameter[int](bounds=(1, None), default=256)
     alpha = Hyperparameter[float](bounds=(0, 1), default=1.0)
     filter_type = Hyperparameter[str](
         default="gabor", values=_FilterType.choices()
->>>>>>> 97abbed7
     )
     latent_init = Hyperparameter[str](
         default="zeros", values=_LatentInitType.choices()
