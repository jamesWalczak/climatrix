--- conflicted
+++ resolved
@@ -45,12 +45,7 @@
         *,
         default: T,
         bounds: tuple[int | float | None, int | float | None] | None = None,
-<<<<<<< HEAD
-        values: list[int] | list[float] | list[str] | None = None,
-        default: Any = None,
-=======
         values: list[T] | None = None,
->>>>>>> 83daeb7b
     ):
         self.param_type: type[T] | None = None
         self.bounds = bounds
