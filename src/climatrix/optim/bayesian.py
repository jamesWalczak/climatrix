--- conflicted
+++ resolved
@@ -5,10 +5,6 @@
 import logging
 from collections import OrderedDict
 from enum import StrEnum
-<<<<<<< HEAD
-from numbers import Number
-=======
->>>>>>> d1d156ab
 from typing import Any, Collection
 
 import numpy as np
@@ -232,17 +228,6 @@
                 )
         # NOTE: user-defined bounds override defaults
         for param_name, param_value in user_defined_bounds.items():
-<<<<<<< HEAD
-            if isinstance(param_value, tuple) and all(
-                isinstance(v, Number) for v in param_value
-            ):
-                bounds[param_name] = tuple(param_value)
-            elif isinstance(param_value, (list, tuple)):
-                self.mapping[param_name] = {
-                    i: v for i, v in enumerate(param_value)
-                }
-                bounds[param_name] = ("0", str(len(param_value) - 1))
-=======
             if isinstance(param_value, tuple):
                 if any(isinstance(v, float) for v in param_value):
                     bounds[param_name] = (
@@ -260,7 +245,6 @@
                     )
             elif isinstance(param_value, list):
                 bounds[param_name] = param_value
->>>>>>> d1d156ab
             else:
                 raise TypeError(
                     f"Invalid bounds for parameter '{param_name}': {param_value}"
@@ -389,11 +373,6 @@
         pruner = optuna.pruners.MedianPruner(
             n_startup_trials=5, n_warmup_steps=10
         )
-<<<<<<< HEAD
-        optimizer.maximize(
-            init_points=self.n_init_points,
-            n_iter=self.n_iter,
-=======
 
         study = optuna.create_study(
             direction="minimize",
@@ -401,7 +380,6 @@
             pruner=pruner,
             study_name=f"{self.method}_study",
             load_if_exists=False,
->>>>>>> d1d156ab
         )
 
         study.optimize(
