"""
This module runs experiment of SiNET method

@author: Jakub Walczak, PhD
"""

import csv
import os
import shutil
from pathlib import Path
from typing import Any

import matplotlib.pyplot as plt
import xarray as xr
from rich.console import Console
from rich.status import Status

import climatrix as cm

console = Console()

# Setting up the experiment parameters
NAN_POLICY = "resample"
console.print("[bold green]Using NaN policy: [/bold green]", NAN_POLICY)

SEED = 1
console.print("[bold green]Using seed: [/bold green]", SEED)

CLIMATRIX_EXP_DIR = Path(os.environ.get("CLIMATRIX_EXP_DIR", os.getcwd()))
if CLIMATRIX_EXP_DIR is None:
    raise ValueError(
        "CLIMATRIX_EXP_DIR environment variable is not set. "
        "Please set it to the path of your experiment directory."
    )
DSET_PATH = CLIMATRIX_EXP_DIR / "data"
console.print("[bold green]Using dataset path: [/bold green]", DSET_PATH)

<<<<<<< HEAD
OPTIM_N_ITERS: int = 200
=======
OPTIM_STARTUP_TRIALS: int = 50
console.print(
    "[bold green]Using startup trials for optimization[/bold green]",
    OPTIM_STARTUP_TRIALS,
)
OPTIM_N_ITERS: int = 100
>>>>>>> 48e140dc
console.print(
    "[bold green]Using iterations for optimization[/bold green]", OPTIM_N_ITERS
)

RESULT_DIR: Path = Path(CLIMATRIX_EXP_DIR) / "results" / "inr" / "mmgn"
PLOT_DIR: Path = RESULT_DIR / "plots"
PLOT_DIR.mkdir(parents=True, exist_ok=True)
console.print("[bold green]Plots will be saved to: [/bold green]", PLOT_DIR)

METRICS_PATH: Path = RESULT_DIR / "metrics.csv"
console.print(
    "[bold green]Metrics will be saved to: [/bold green]", METRICS_PATH
)

HYPERPARAMETERS_SUMMARY_PATH: Path = RESULT_DIR / "hparams_summary.csv"
console.print(
    "[bold green]Hyperparameters summary will be saved to: [/bold green]",
    HYPERPARAMETERS_SUMMARY_PATH,
)

BOUNDS = {
    "lr": (1e-5, 10.0),
    "weight_decay": (0, 1e-1),
    "batch_size": (32, 1024),
    "hidden_dim": [32, 64, 128, 256, 512, 1024],
    "latent_dim": [32, 64, 128, 256, 512, 1024],
    "n_layers": (1, 10),
    "input_scale": (2, 1024),
    "alpha": (0, 100),
}
NUM_EPOCHS: int = 500
console.print("[bold green]Hyperparameter bounds: [/bold green]", BOUNDS)

EUROPE_BOUNDS = {"north": 71, "south": 36, "west": -24, "east": 35}
EUROPE_DOMAIN = cm.Domain.from_lat_lon(
    lat=slice(EUROPE_BOUNDS["south"], EUROPE_BOUNDS["north"], 0.1),
    lon=slice(EUROPE_BOUNDS["west"], EUROPE_BOUNDS["east"], 0.1),
    kind="dense",
)


def clear_result_dir():
    console.print(
        "[bold red]Clearing result directory for this experiment...[/bold red]"
    )
    shutil.rmtree(RESULT_DIR, ignore_errors=True)


def create_result_dir():
    PLOT_DIR.mkdir(parents=True, exist_ok=True)


def get_all_dataset_idx() -> list[str]:
    return sorted(
        list({path.stem.split("_")[-1] for path in DSET_PATH.glob("*.nc")})
    )


def update_hparams_csv(hparam_path: Path, hparams: dict[str, Any]):
    fieldnames = [
        "dataset_id",
        "lr",
        "weight_decay",
        "batch_size",
        "hidden_dim",
        "latent_dim",
        "n_layers",
        "input_scale",
        "alpha",
        "opt_loss",
    ]
    if not hparam_path.exists():
        with open(hparam_path, "w") as f:
            writer = csv.DictWriter(f, fieldnames=fieldnames)
            writer.writeheader()
    with open(hparam_path, "a") as f:
        writer = csv.DictWriter(f, fieldnames=fieldnames)
        writer.writerow(hparams)


def update_metric_csv(metrics_path: Path, metrics: dict[str, Any]):
    fieldnames = ["dataset_id", "RMSE", "MAE", "Max Abs Error", "R^2"]
    if not metrics_path.exists():
        with open(metrics_path, "w") as f:
            writer = csv.DictWriter(f, fieldnames=fieldnames)
            writer.writeheader()
    with open(metrics_path, "a") as f:
        writer = csv.DictWriter(f, fieldnames=fieldnames)
        writer.writerow(metrics)


def is_experiment_done(idx: int | str) -> bool:
    return (PLOT_DIR / f"{idx}_diffs.png").exists()


def run_single_experiment(
    d: str,
    i: int,
    all_samples: int,
    status: Status,
    continuous_update: bool = True,
    reconstruct_dense: bool = True,
):
    cm.seed_all(SEED)
    if is_experiment_done(d):
        console.print(
            f"[bold green]Skipping date {d} as it is already done.[/bold green]"
        )
        return
    status.update(
        f"[magenta]Processing date: {d} ({i + 1}/{all_samples})...",
        spinner="bouncingBall",
    )
    train_dset = xr.open_dataset(
        DSET_PATH / f"ecad_obs_europe_train_{d}.nc"
    ).cm
    val_dset = xr.open_dataset(DSET_PATH / f"ecad_obs_europe_val_{d}.nc").cm
    test_dset = xr.open_dataset(DSET_PATH / f"ecad_obs_europe_test_{d}.nc").cm
    status.update(
        f"[magenta]Optimizing hyper-parameters for date: {d} "
        f"({i + 1}/{all_samples})...",
        spinner="bouncingBall",
    )
    finder = cm.optim.HParamFinder(
        "mmgn",
        train_dset,
        val_dset,
        metric="mae",
        n_iters=OPTIM_N_ITERS,
        n_startup_trials=OPTIM_STARTUP_TRIALS,
        bounds=BOUNDS,
        random_seed=SEED,
        exclude=["num_epochs"],
    )
    result = finder.optimize()
    console.print("[bold yellow]Optimized parameters:[/bold yellow]")
    console.print(
        "[yellow]Learning rate (lr):[/yellow]", result["best_params"]["lr"]
    )
    console.print(
        "[yellow]Weight decay (weight_decay):[/yellow]",
        result["best_params"]["weight_decay"],
    )
    console.print(
        "[yellow]Batch size (batch_size):[/yellow]",
        result["best_params"]["batch_size"],
    )
    console.print(
        "[yellow]Hidden dimension (hidden_dim):[/yellow]",
        result["best_params"]["hidden_dim"],
    )
    console.print(
        "[yellow]Latent dimension (latent_dim):[/yellow]",
        result["best_params"]["latent_dim"],
    )
    console.print(
        "[yellow]Number of layers (n_layers):[/yellow]",
        result["best_params"]["n_layers"],
    )
    console.print(
        "[yellow]Input scale (input_scale):[/yellow]",
        result["best_params"]["input_scale"],
    )
    console.print(
        "[yellow]Alpha (alpha):[/yellow]", result["best_params"]["alpha"]
    )
    console.print("[yellow]Best score (MAE):[/yellow]", result["best_score"])

    status.update(
        "[magenta]Reconstructing with optimised parameters...",
        spinner="bouncingBall",
    )
    status.update(
        "[magenta]Concatenating train and validation datasets...",
        spinner="bouncingBall",
    )
    train_val_dset = xr.concat([train_dset.da, val_dset.da], dim="point").cm
    reconstructed_dset = train_val_dset.reconstruct(
        test_dset.domain,
        method="mmgn",
        lr=result["best_params"]["lr"],
        weight_decay=result["best_params"]["weight_decay"],
        num_epochs=NUM_EPOCHS,
        batch_size=result["best_params"]["batch_size"],
        num_workers=0,
        device="cuda",
        hidden_dim=result["best_params"]["hidden_dim"],
        latent_dim=result["best_params"]["latent_dim"],
        n_layers=result["best_params"]["n_layers"],
        input_scale=result["best_params"]["input_scale"],
        alpha=result["best_params"]["alpha"],
    )
    status.update(
        "[magenta]Saving reconstructed dset to "
        f"{PLOT_DIR}/{d}_reconstructed.png...",
        spinner="bouncingBall",
    )
    reconstructed_dset.plot(show=False).get_figure().savefig(
        PLOT_DIR / f"{d}_reconstructed.png"
    )

    status.update(
        "[magenta]Reconstructing to dense Europe domain...",
        spinner="bouncingBall",
    )
    if reconstruct_dense:
        reconstructed_dense = train_val_dset.reconstruct(
            EUROPE_DOMAIN,
            method="mmgn",
            lr=result["best_params"]["lr"],
            weight_decay=result["best_params"]["weight_decay"],
            num_epochs=NUM_EPOCHS,
            batch_size=result["best_params"]["batch_size"],
            num_workers=0,
            device="cuda",
            hidden_dim=result["best_params"]["hidden_dim"],
            latent_dim=result["best_params"]["latent_dim"],
            n_layers=result["best_params"]["n_layers"],
            input_scale=result["best_params"]["input_scale"],
            alpha=result["best_params"]["alpha"],
        )
        status.update(
            "[magenta]Saving reconstructed dense dset to "
            f"{PLOT_DIR}/{d}_reconstructed_dense.png...",
            spinner="bouncingBall",
        )
        reconstructed_dense.plot(show=False).get_figure().savefig(
            PLOT_DIR / f"{d}_reconstructed_dense.png"
        )
    status.update(
        "[magenta]Saving test dset to " f"{PLOT_DIR} / {d}_test.png...",
        spinner="bouncingBall",
    )
    test_dset.plot(show=False).get_figure().savefig(PLOT_DIR / f"{d}_test.png")
    status.update("[magenta]Evaluating...", spinner="bouncingBall")
    print(reconstructed_dset.da)
    cmp = cm.Comparison(reconstructed_dset, test_dset)
    cmp.diff.plot(show=False).get_figure().savefig(PLOT_DIR / f"{d}_diffs.png")
    cmp.plot_signed_diff_hist().get_figure().savefig(
        PLOT_DIR / f"{d}_hist.png"
    )
    metrics: dict[str, Any] = cmp.compute_report()
    metrics["dataset_id"] = d
    hyperparams = {
        "dataset_id": d,
        "lr": result["best_params"]["lr"],
        "weight_decay": result["best_params"]["weight_decay"],
        "batch_size": result["best_params"]["batch_size"],
        "hidden_dim": result["best_params"]["hidden_dim"],
        "latent_dim": result["best_params"]["latent_dim"],
        "n_layers": result["best_params"]["n_layers"],
        "input_scale": result["best_params"]["input_scale"],
        "alpha": result["best_params"]["alpha"],
        "opt_loss": result["best_score"],
    }
    if continuous_update:
        console.print("[bold green]Updating metrics file...[/bold green]")
        update_metric_csv(METRICS_PATH, metrics)

        console.print(
            "[bold green]Updating hyperparameters summary...[/bold green]"
        )
        update_hparams_csv(HYPERPARAMETERS_SUMMARY_PATH, hyperparams)

    plt.close("all")
    return (metrics, hyperparams)


def run_all_experiments_sequentially():
    dset_idx = get_all_dataset_idx()
    with console.status("[magenta]Preparing experiment...") as status:
        for i, d in enumerate(dset_idx):
            if is_experiment_done(d):
                console.print(
                    f"[bold green]Skipping date {d} as it is already done.[/bold green]"
                )
                continue
            run_single_experiment(
                d,
                i,
                len(dset_idx),
                status,
                continuous_update=True,
                reconstruct_dense=True,
            )


if __name__ == "__main__":
    # clear_result_dir()
    create_result_dir()
    run_all_experiments_sequentially()<|MERGE_RESOLUTION|>--- conflicted
+++ resolved
@@ -35,16 +35,12 @@
 DSET_PATH = CLIMATRIX_EXP_DIR / "data"
 console.print("[bold green]Using dataset path: [/bold green]", DSET_PATH)
 
-<<<<<<< HEAD
-OPTIM_N_ITERS: int = 200
-=======
 OPTIM_STARTUP_TRIALS: int = 50
 console.print(
     "[bold green]Using startup trials for optimization[/bold green]",
     OPTIM_STARTUP_TRIALS,
 )
-OPTIM_N_ITERS: int = 100
->>>>>>> 48e140dc
+OPTIM_N_ITERS: int = 200
 console.print(
     "[bold green]Using iterations for optimization[/bold green]", OPTIM_N_ITERS
 )
