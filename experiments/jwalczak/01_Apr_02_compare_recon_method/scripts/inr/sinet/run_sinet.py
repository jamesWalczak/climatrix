"""
This module runs experiment of SiNET method

@author: Jakub Walczak, PhD
"""

import csv
import os
import shutil
from pathlib import Path
from typing import Any

import xarray as xr
from rich.console import Console

import climatrix as cm

console = Console()

# Setting up the experiment parameters
NAN_POLICY = "resample"
console.print("[bold green]Using NaN policy: [/bold green]", NAN_POLICY)

SEED = 1
console.print("[bold green]Using seed: [/bold green]", SEED)

<<<<<<< HEAD
CLIMATRIX_EXP_DIR = os.environ.get("CLIMATRIX_EXP_DIR")
if CLIMATRIX_EXP_DIR is None:
    raise ValueError(
        "CLIMATRIX_EXP_DIR environment variable is not set. "
        "Please set it to the path of your experiment directory."
    )
DSET_PATH = Path(CLIMATRIX_EXP_DIR) / "data"
=======
DSET_PATH = Path(__file__).parent.parent.parent.parent.joinpath("data")
>>>>>>> d1d156ab
console.print("[bold green]Using dataset path: [/bold green]", DSET_PATH)

OPTIM_N_ITERS: int = 500
console.print(
    "[bold green]Using iterations for optimization[/bold green]", OPTIM_N_ITERS
)

RESULT_DIR: Path = Path(CLIMATRIX_EXP_DIR) / "results" / "inr" / "sinet"
PLOT_DIR: Path = RESULT_DIR / "plots"
PLOT_DIR.mkdir(parents=True, exist_ok=True)
console.print("[bold green]Plots will be saved to: [/bold green]", PLOT_DIR)

METRICS_PATH: Path = RESULT_DIR / "metrics.csv"
console.print(
    "[bold green]Metrics will be saved to: [/bold green]", METRICS_PATH
)

HYPERPARAMETERS_SUMMARY_PATH: Path = RESULT_DIR / "hparams_summary.csv"
console.print(
    "[bold green]Hyperparameters summary will be saved to: [/bold green]",
    HYPERPARAMETERS_SUMMARY_PATH,
)

BOUNDS = {
    "lr": (1e-5, 1e-2),
    "num_epochs": (50, 500),
    "gradient_clipping_value": (1e-4, 1e4),
    "batch_size": (32, 1024),
    "mse_loss_weight": (1e-5, 1),
    "eikonal_loss_weight": (0, 1e-2),
    "laplace_loss_weight": (0, 1e-2),
    "early_stopping_patience": (10, 200),
}
console.print("[bold green]Hyperparameter bounds: [/bold green]", BOUNDS)

EUROPE_BOUNDS = {"north": 71, "south": 36, "west": -24, "east": 35}
EUROPE_DOMAIN = cm.Domain.from_lat_lon(
    lat=slice(EUROPE_BOUNDS["south"], EUROPE_BOUNDS["north"], 0.1),
    lon=slice(EUROPE_BOUNDS["west"], EUROPE_BOUNDS["east"], 0.1),
    kind="dense",
)


def clear_result_dir():
    console.print(
        "[bold red]Clearing result directory for this experiment...[/bold red]"
    )
    shutil.rmtree(RESULT_DIR, ignore_errors=True)


def create_result_dir():
    PLOT_DIR.mkdir(parents=True, exist_ok=True)


def get_all_dataset_idx() -> list[str]:
    return sorted(
        list({path.stem.split("_")[-1] for path in DSET_PATH.glob("*.nc")})
    )


def update_hparams_csv(hparam_path: Path, hparams: dict[str, Any]):
    fieldnames = [
        "dataset_id",
        "lr",
        "num_epochs",
        "gradient_clipping_value",
        "batch_size",
        "mse_loss_weight",
        "eikonal_loss_weight",
        "laplace_loss_weight",
        "early_stopping_patience",
        "use_elevation",
        "opt_loss",
    ]
    if not hparam_path.exists():
        with open(hparam_path, "w") as f:
            writer = csv.DictWriter(f, fieldnames=fieldnames)
            writer.writeheader()
    with open(hparam_path, "a") as f:
        writer = csv.DictWriter(f, fieldnames=fieldnames)
        writer.writerow(hparams)


def update_metric_csv(metrics_path: Path, metrics: dict[str, Any]):
    fieldnames = ["dataset_id", "RMSE", "MAE", "Max Abs Error", "R^2"]
    if not metrics_path.exists():
        with open(metrics_path, "w") as f:
            writer = csv.DictWriter(f, fieldnames=fieldnames)
            writer.writeheader()
    with open(metrics_path, "a") as f:
        writer = csv.DictWriter(f, fieldnames=fieldnames)
        writer.writerow(metrics)


def is_experiment_done(idx: int) -> bool:
    return (PLOT_DIR / f"{idx}_diffs.png").exists()


def run_single_experiment(
    d: str,
    i: int,
    all_samples: int,
    status: Console.status,
    continuous_update: bool = True,
    reconstruct_dense: bool = True,
):
    cm.seed_all(SEED)
    if is_experiment_done(d):
        console.print(
            f"[bold green]Skipping date {d} as it is already done.[/bold green]"
        )
        return
    status.update(
        f"[magenta]Processing date: {d} ({i + 1}/{all_samples})...",
        spinner="bouncingBall",
    )
    train_dset = xr.open_dataset(
        DSET_PATH / f"ecad_obs_europe_train_{d}.nc"
    ).cm
    val_dset = xr.open_dataset(DSET_PATH / f"ecad_obs_europe_val_{d}.nc").cm
    test_dset = xr.open_dataset(DSET_PATH / f"ecad_obs_europe_test_{d}.nc").cm
    status.update(
        f"[magenta]Optimizing hyper-parameters for date: {d} "
        f"({i + 1}/{all_samples})...",
        spinner="bouncingBall",
    )
    finder = cm.optim.HParamFinder(
        "sinet",
        train_dset,
        val_dset,
        metric="mae",
        n_iters=OPTIM_N_ITERS,
        bounds=BOUNDS,
        random_seed=SEED,
    )
    result = finder.optimize()
    console.print("[bold yellow]Optimized parameters:[/bold yellow]")
    console.print(
        "[yellow]Learning rate (lr):[/yellow]", result["best_params"]["lr"]
    )
    console.print(
        "[yellow]Number of epochs:[/yellow]",
        result["best_params"]["num_epochs"],
    )
    console.print(
        "[yellow]Gradient clipping value:[/yellow]",
        result["best_params"]["gradient_clipping_value"],
    )
    console.print(
        "[yellow]Batch size:[/yellow]", result["best_params"]["batch_size"]
    )
    console.print(
        "[yellow]MSE loss weight:[/yellow]",
        result["best_params"]["mse_loss_weight"],
    )
    console.print(
        "[yellow]Eikonal loss weight:[/yellow]",
        result["best_params"]["eikonal_loss_weight"],
    )
    console.print(
        "[yellow]Laplace loss weight:[/yellow]",
        result["best_params"]["laplace_loss_weight"],
    )
    console.print(
        "[yellow]Early stopping patience:[/yellow]",
        result["best_params"]["early_stopping_patience"],
    )
    console.print(
        "[yellow]Use elevation:[/yellow]",
        result["best_params"]["use_elevation"],
    )
    console.print("[yellow]Best loss:[/yellow]", result["best_loss"])
    status.update(
        "[magenta]Reconstructing with optimised parameters...",
        spinner="bouncingBall",
    )
    status.update(
        "[magenta]Concatenating train and validation datasets...",
        spinner="bouncingBall",
    )
    train_val_dset = xr.concat([train_dset.da, val_dset.da], dim="point").cm
    reconstructed_dset = train_val_dset.reconstruct(
        test_dset.domain,
        method="sinet",
        lr=result["best_params"]["lr"],
        num_epochs=result["best_params"]["num_epochs"],
        batch_size=result["best_params"]["batch_size"],
        num_workers=0,
        device="cuda",
        gradient_clipping_value=result["best_params"][
            "gradient_clipping_value"
        ],
        mse_loss_weight=result["best_params"]["mse_loss_weight"],
        eikonal_loss_weight=result["best_params"]["eikonal_loss_weight"],
        laplace_loss_weight=result["best_params"]["laplace_loss_weight"],
        patience=result["best_params"]["early_stopping_patience"],
        use_elevation=result["best_params"]["use_elevation"],
    )
    status.update(
        "[magenta]Saving reconstructed dset to "
        f"{PLOT_DIR}/{d}_reconstructed.png...",
        spinner="bouncingBall",
    )
    reconstructed_dset.plot(show=False).get_figure().savefig(
        PLOT_DIR / f"{d}_reconstructed.png"
    )

    status.update(
        "[magenta]Reconstructing to dense Europe domain...",
        spinner="bouncingBall",
    )
    if reconstruct_dense:
        reconstructed_dense = train_val_dset.reconstruct(
            EUROPE_DOMAIN,
            method="sinet",
            lr=result["best_params"]["lr"],
            num_epochs=result["best_params"]["num_epochs"],
            batch_size=result["best_params"]["batch_size"],
            num_workers=0,
            device="cuda",
            gradient_clipping_value=result["best_params"][
                "gradient_clipping_value"
            ],
            mse_loss_weight=result["best_params"]["mse_loss_weight"],
            eikonal_loss_weight=result["best_params"]["eikonal_loss_weight"],
            laplace_loss_weight=result["best_params"]["laplace_loss_weight"],
            patience=result["best_params"]["early_stopping_patience"],
        )
        status.update(
            "[magenta]Saving reconstructed dense dset to "
            f"{PLOT_DIR}/{d}_reconstructed_dense.png...",
            spinner="bouncingBall",
        )
        reconstructed_dense.plot(show=False).get_figure().savefig(
            PLOT_DIR / f"{d}_reconstructed_dense.png"
        )
    status.update(
        "[magenta]Saving test dset to " f"{PLOT_DIR} / {d}_test.png...",
        spinner="bouncingBall",
    )
    test_dset.plot(show=False).get_figure().savefig(PLOT_DIR / f"{d}_test.png")
    status.update("[magenta]Evaluating...", spinner="bouncingBall")
    cmp = cm.Comparison(reconstructed_dset, test_dset)
    cmp.diff.plot(show=False).get_figure().savefig(PLOT_DIR / f"{d}_diffs.png")
    cmp.plot_signed_diff_hist().get_figure().savefig(
        PLOT_DIR / f"{d}_hist.png"
    )
    metrics = cmp.compute_report()
    metrics["dataset_id"] = d
    hyperparams = {
        "dataset_id": d,
        "lr": result["best_params"]["lr"],
        "num_epochs": result["best_params"]["num_epochs"],
        "gradient_clipping_value": result["best_params"][
            "gradient_clipping_value"
        ],
        "batch_size": result["best_params"]["batch_size"],
        "mse_loss_weight": result["best_params"]["mse_loss_weight"],
        "eikonal_loss_weight": result["best_params"]["eikonal_loss_weight"],
        "laplace_loss_weight": result["best_params"]["laplace_loss_weight"],
        "early_stopping_patience": result["best_params"][
            "early_stopping_patience"
        ],
        "opt_loss": result["best_score"],
    }
    if continuous_update:
        console.print("[bold green]Updating metrics file...[/bold green]")
        update_metric_csv(METRICS_PATH, metrics)

        console.print(
            "[bold green]Updating hyperparameters summary...[/bold green]"
        )
        update_hparams_csv(HYPERPARAMETERS_SUMMARY_PATH, hyperparams)

    return (metrics, hyperparams)


def run_all_experiments_sequentially():
    dset_idx = get_all_dataset_idx()
    with console.status("[magenta]Preparing experiment...") as status:
        for i, d in enumerate(dset_idx):
            if is_experiment_done(d):
                console.print(
                    f"[bold green]Skipping date {d} as it is already done.[/bold green]"
                )
                continue
            run_single_experiment(
                d,
                i,
                len(dset_idx),
                status,
                continuous_update=True,
                reconstruct_dense=True,
            )


if __name__ == "__main__":
    # clear_result_dir()
    create_result_dir()
    run_all_experiments_sequentially()<|MERGE_RESOLUTION|>--- conflicted
+++ resolved
@@ -24,7 +24,6 @@
 SEED = 1
 console.print("[bold green]Using seed: [/bold green]", SEED)
 
-<<<<<<< HEAD
 CLIMATRIX_EXP_DIR = os.environ.get("CLIMATRIX_EXP_DIR")
 if CLIMATRIX_EXP_DIR is None:
     raise ValueError(
@@ -32,9 +31,6 @@
         "Please set it to the path of your experiment directory."
     )
 DSET_PATH = Path(CLIMATRIX_EXP_DIR) / "data"
-=======
-DSET_PATH = Path(__file__).parent.parent.parent.parent.joinpath("data")
->>>>>>> d1d156ab
 console.print("[bold green]Using dataset path: [/bold green]", DSET_PATH)
 
 OPTIM_N_ITERS: int = 500
