"""
This module runs experiment of SiNET method

@author: Jakub Walczak, PhD
"""

import csv
import os
import shutil
from pathlib import Path
from typing import Any

import xarray as xr
from rich.console import Console

import climatrix as cm

console = Console()

# Setting up the experiment parameters
NAN_POLICY = "resample"
console.print("[bold green]Using NaN policy: [/bold green]", NAN_POLICY)

SEED = 1
console.print("[bold green]Using seed: [/bold green]", SEED)

CLIMATRIX_EXP_DIR = Path(os.environ.get("CLIMATRIX_EXP_DIR"))
if CLIMATRIX_EXP_DIR is None:
    raise ValueError(
        "CLIMATRIX_EXP_DIR environment variable is not set. "
        "Please set it to the path of your experiment directory."
    )
DSET_PATH = CLIMATRIX_EXP_DIR / "data"
console.print("[bold green]Using dataset path: [/bold green]", DSET_PATH)

OPTIM_N_ITERS: int = 500
console.print(
    "[bold green]Using iterations for optimization[/bold green]", OPTIM_N_ITERS
)

RESULT_DIR: Path = Path(CLIMATRIX_EXP_DIR) / "results" / "inr" / "sinet"
PLOT_DIR: Path = RESULT_DIR / "plots"
PLOT_DIR.mkdir(parents=True, exist_ok=True)
console.print("[bold green]Plots will be saved to: [/bold green]", PLOT_DIR)

METRICS_PATH: Path = RESULT_DIR / "metrics.csv"
console.print(
    "[bold green]Metrics will be saved to: [/bold green]", METRICS_PATH
)

HYPERPARAMETERS_SUMMARY_PATH: Path = RESULT_DIR / "hparams_summary.csv"
console.print(
    "[bold green]Hyperparameters summary will be saved to: [/bold green]",
    HYPERPARAMETERS_SUMMARY_PATH,
)

BOUNDS = {
    "lr": (1e-5, 1e-2),
    "num_epochs": (50, 500),
    "gradient_clipping_value": (1e-4, 1e4),
    "batch_size": (32, 1024),
    "mse_loss_weight": (1e-5, 1),
    "eikonal_loss_weight": (0, 1e-2),
    "laplace_loss_weight": (0, 1e-2),
    "patience": (10, 200),
}
console.print("[bold green]Hyperparameter bounds: [/bold green]", BOUNDS)

EUROPE_BOUNDS = {"north": 71, "south": 36, "west": -24, "east": 35}
EUROPE_DOMAIN = cm.Domain.from_lat_lon(
    lat=slice(EUROPE_BOUNDS["south"], EUROPE_BOUNDS["north"], 0.1),
    lon=slice(EUROPE_BOUNDS["west"], EUROPE_BOUNDS["east"], 0.1),
    kind="dense",
)


def clear_result_dir():
    console.print(
        "[bold red]Clearing result directory for this experiment...[/bold red]"
    )
    shutil.rmtree(RESULT_DIR, ignore_errors=True)


def create_result_dir():
    PLOT_DIR.mkdir(parents=True, exist_ok=True)


def get_all_dataset_idx() -> list[str]:
    return sorted(
        list({path.stem.split("_")[-1] for path in DSET_PATH.glob("*.nc")})
    )


def update_hparams_csv(hparam_path: Path, hparams: dict[str, Any]):
    fieldnames = [
        "dataset_id",
        "lr",
        "num_epochs",
        "gradient_clipping_value",
        "batch_size",
        "mse_loss_weight",
        "eikonal_loss_weight",
        "laplace_loss_weight",
<<<<<<< HEAD
        "early_stopping_patience",
=======
        "patience",
>>>>>>> 0d091b47
        "opt_loss",
    ]
    if not hparam_path.exists():
        with open(hparam_path, "w") as f:
            writer = csv.DictWriter(f, fieldnames=fieldnames)
            writer.writeheader()
    with open(hparam_path, "a") as f:
        writer = csv.DictWriter(f, fieldnames=fieldnames)
        writer.writerow(hparams)


def update_metric_csv(metrics_path: Path, metrics: dict[str, Any]):
    fieldnames = ["dataset_id", "RMSE", "MAE", "Max Abs Error", "R^2"]
    if not metrics_path.exists():
        with open(metrics_path, "w") as f:
            writer = csv.DictWriter(f, fieldnames=fieldnames)
            writer.writeheader()
    with open(metrics_path, "a") as f:
        writer = csv.DictWriter(f, fieldnames=fieldnames)
        writer.writerow(metrics)


def is_experiment_done(idx: int) -> bool:
    return (PLOT_DIR / f"{idx}_diffs.png").exists()


def run_single_experiment(
    d: str,
    i: int,
    all_samples: int,
    status: Console.status,
    continuous_update: bool = True,
    reconstruct_dense: bool = True,
):
    cm.seed_all(SEED)
    if is_experiment_done(d):
        console.print(
            f"[bold green]Skipping date {d} as it is already done.[/bold green]"
        )
        return
    status.update(
        f"[magenta]Processing date: {d} ({i + 1}/{all_samples})...",
        spinner="bouncingBall",
    )
    train_dset = xr.open_dataset(
        DSET_PATH / f"ecad_obs_europe_train_{d}.nc"
    ).cm
    val_dset = xr.open_dataset(DSET_PATH / f"ecad_obs_europe_val_{d}.nc").cm
    test_dset = xr.open_dataset(DSET_PATH / f"ecad_obs_europe_test_{d}.nc").cm
    status.update(
        f"[magenta]Optimizing hyper-parameters for date: {d} "
        f"({i + 1}/{all_samples})...",
        spinner="bouncingBall",
    )
    finder = cm.optim.HParamFinder(
        "sinet",
        train_dset,
        val_dset,
        metric="mae",
        n_iters=OPTIM_N_ITERS,
        bounds=BOUNDS,
        random_seed=SEED,
    )
    result = finder.optimize()
    console.print("[bold yellow]Optimized parameters:[/bold yellow]")
    console.print(
        "[yellow]Learning rate (lr):[/yellow]", result["best_params"]["lr"]
    )
    console.print(
        "[yellow]Number of epochs:[/yellow]",
        result["best_params"]["num_epochs"],
    )
    console.print(
        "[yellow]Gradient clipping value:[/yellow]",
        result["best_params"]["gradient_clipping_value"],
    )
    console.print(
        "[yellow]Batch size:[/yellow]", result["best_params"]["batch_size"]
    )
    console.print(
        "[yellow]MSE loss weight:[/yellow]",
        result["best_params"]["mse_loss_weight"],
    )
    console.print(
        "[yellow]Eikonal loss weight:[/yellow]",
        result["best_params"]["eikonal_loss_weight"],
    )
    console.print(
        "[yellow]Laplace loss weight:[/yellow]",
        result["best_params"]["laplace_loss_weight"],
    )
    console.print(
        "[yellow]Early stopping patience:[/yellow]",
        result["best_params"]["patience"],
    )
    console.print("[yellow]Best loss:[/yellow]", result["best_score"])
    status.update(
        "[magenta]Reconstructing with optimised parameters...",
        spinner="bouncingBall",
    )
    status.update(
        "[magenta]Concatenating train and validation datasets...",
        spinner="bouncingBall",
    )
    train_val_dset = xr.concat([train_dset.da, val_dset.da], dim="point").cm
    reconstructed_dset = train_val_dset.reconstruct(
        test_dset.domain,
        method="sinet",
        device="cpu",
        lr=result["best_params"]["lr"],
        num_epochs=result["best_params"]["num_epochs"],
        batch_size=result["best_params"]["batch_size"],
        num_workers=0,
        gradient_clipping_value=result["best_params"][
            "gradient_clipping_value"
        ],
        mse_loss_weight=result["best_params"]["mse_loss_weight"],
        eikonal_loss_weight=result["best_params"]["eikonal_loss_weight"],
        laplace_loss_weight=result["best_params"]["laplace_loss_weight"],
<<<<<<< HEAD
        patience=result["best_params"]["early_stopping_patience"],
=======
        patience=result["best_params"]["patience"],
>>>>>>> 0d091b47
    )
    status.update(
        "[magenta]Saving reconstructed dset to "
        f"{PLOT_DIR}/{d}_reconstructed.png...",
        spinner="bouncingBall",
    )
    reconstructed_dset.plot(show=False).get_figure().savefig(
        PLOT_DIR / f"{d}_reconstructed.png"
    )

    status.update(
        "[magenta]Reconstructing to dense Europe domain...",
        spinner="bouncingBall",
    )
    if reconstruct_dense:
        reconstructed_dense = train_val_dset.reconstruct(
            EUROPE_DOMAIN,
            method="sinet",
            device="cpu",
            lr=result["best_params"]["lr"],
            num_epochs=result["best_params"]["num_epochs"],
            batch_size=result["best_params"]["batch_size"],
            num_workers=0,
            gradient_clipping_value=result["best_params"][
                "gradient_clipping_value"
            ],
            mse_loss_weight=result["best_params"]["mse_loss_weight"],
            eikonal_loss_weight=result["best_params"]["eikonal_loss_weight"],
            laplace_loss_weight=result["best_params"]["laplace_loss_weight"],
            patience=result["best_params"]["patience"],
        )
        status.update(
            "[magenta]Saving reconstructed dense dset to "
            f"{PLOT_DIR}/{d}_reconstructed_dense.png...",
            spinner="bouncingBall",
        )
        reconstructed_dense.plot(show=False).get_figure().savefig(
            PLOT_DIR / f"{d}_reconstructed_dense.png"
        )
    status.update(
        "[magenta]Saving test dset to " f"{PLOT_DIR} / {d}_test.png...",
        spinner="bouncingBall",
    )
    test_dset.plot(show=False).get_figure().savefig(PLOT_DIR / f"{d}_test.png")
    status.update("[magenta]Evaluating...", spinner="bouncingBall")
    cmp = cm.Comparison(reconstructed_dset, test_dset)
    cmp.diff.plot(show=False).get_figure().savefig(PLOT_DIR / f"{d}_diffs.png")
    cmp.plot_signed_diff_hist().get_figure().savefig(
        PLOT_DIR / f"{d}_hist.png"
    )
    metrics = cmp.compute_report()
    metrics["dataset_id"] = d
    hyperparams = {
        "dataset_id": d,
        "lr": result["best_params"]["lr"],
        "num_epochs": result["best_params"]["num_epochs"],
        "gradient_clipping_value": result["best_params"][
            "gradient_clipping_value"
        ],
        "batch_size": result["best_params"]["batch_size"],
        "mse_loss_weight": result["best_params"]["mse_loss_weight"],
        "eikonal_loss_weight": result["best_params"]["eikonal_loss_weight"],
        "laplace_loss_weight": result["best_params"]["laplace_loss_weight"],
        "patience": result["best_params"]["patience"],
        "opt_loss": result["best_score"],
    }
    if continuous_update:
        console.print("[bold green]Updating metrics file...[/bold green]")
        update_metric_csv(METRICS_PATH, metrics)

        console.print(
            "[bold green]Updating hyperparameters summary...[/bold green]"
        )
        update_hparams_csv(HYPERPARAMETERS_SUMMARY_PATH, hyperparams)

    return (metrics, hyperparams)


def run_all_experiments_sequentially():
    dset_idx = get_all_dataset_idx()
    with console.status("[magenta]Preparing experiment...") as status:
        for i, d in enumerate(dset_idx):
            if is_experiment_done(d):
                console.print(
                    f"[bold green]Skipping date {d} as it is already done.[/bold green]"
                )
                continue
            run_single_experiment(
                d,
                i,
                len(dset_idx),
                status,
                continuous_update=True,
                reconstruct_dense=True,
            )


if __name__ == "__main__":
    # clear_result_dir()
    create_result_dir()
    run_all_experiments_sequentially()<|MERGE_RESOLUTION|>--- conflicted
+++ resolved
@@ -101,11 +101,7 @@
         "mse_loss_weight",
         "eikonal_loss_weight",
         "laplace_loss_weight",
-<<<<<<< HEAD
-        "early_stopping_patience",
-=======
         "patience",
->>>>>>> 0d091b47
         "opt_loss",
     ]
     if not hparam_path.exists():
@@ -225,11 +221,7 @@
         mse_loss_weight=result["best_params"]["mse_loss_weight"],
         eikonal_loss_weight=result["best_params"]["eikonal_loss_weight"],
         laplace_loss_weight=result["best_params"]["laplace_loss_weight"],
-<<<<<<< HEAD
-        patience=result["best_params"]["early_stopping_patience"],
-=======
         patience=result["best_params"]["patience"],
->>>>>>> 0d091b47
     )
     status.update(
         "[magenta]Saving reconstructed dset to "
