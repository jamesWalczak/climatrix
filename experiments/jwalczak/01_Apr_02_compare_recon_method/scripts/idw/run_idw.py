"""
This module runs experiment of IDW method

@author: Jakub Walczak, PhD
"""

import os
import shutil
from collections import defaultdict
from pathlib import Path
from typing import Any

import pandas as pd
import xarray as xr
from rich.console import Console

import climatrix as cm

console = Console()

# Setting up the experiment parameters
NAN_POLICY = "resample"
console.print("[bold green]Using NaN policy: [/bold green]", NAN_POLICY)

SEED = 1
console.print("[bold green]Using seed: [/bold green]", SEED)

CLIMATRIX_EXP_DIR = Path(os.environ.get("CLIMATRIX_EXP_DIR", os.getcwd()))
if CLIMATRIX_EXP_DIR is None:
    raise ValueError(
        "CLIMATRIX_EXP_DIR environment variable is not set. "
        "Please set it to the path of your experiment directory."
    )
DSET_PATH = CLIMATRIX_EXP_DIR / "data"
console.print("[bold green]Using dataset path: [/bold green]", DSET_PATH)

OPTIM_STARTUP_TRIALS: int = 50
console.print(
    "[bold green]Using startup trials for optimization[/bold green]",
    OPTIM_STARTUP_TRIALS,
)
OPTIM_N_ITERS: int = 100
console.print(
    "[bold green]Using iterations for optimization[/bold green]", OPTIM_N_ITERS
)

RESULT_DIR: Path = Path(CLIMATRIX_EXP_DIR) / "results" / "idw"
PLOT_DIR: Path = RESULT_DIR / "plots"
PLOT_DIR.mkdir(parents=True, exist_ok=True)
console.print("[bold green]Plots will be saved to: [/bold green]", PLOT_DIR)

METRICS_PATH: Path = RESULT_DIR / "metrics.csv"
console.print(
    "[bold green]Metrics will be saved to: [/bold green]", METRICS_PATH
)

HYPERPARAMETERS_SUMMARY_PATH: Path = RESULT_DIR / "hparams_summary.csv"
console.print(
    "[bold green]Hyperparameters summary will be saved to: [/bold green]",
    HYPERPARAMETERS_SUMMARY_PATH,
)

BOUNDS = {
    "k": (1, 50),
    "power": (1e-7, 5.0),
}
console.print("[bold green]Hyperparameter bounds: [/bold green]", BOUNDS)

EUROPE_BOUNDS = {"north": 71, "south": 36, "west": -24, "east": 35}
EUROPE_DOMAIN = cm.Domain.from_lat_lon(
    lat=slice(EUROPE_BOUNDS["south"], EUROPE_BOUNDS["north"], 0.1),
    lon=slice(EUROPE_BOUNDS["west"], EUROPE_BOUNDS["east"], 0.1),
    kind="dense",
)


def clear_result_dir():
    console.print(
        "[bold red]Clearing result directory for this experiment...[/bold red]"
    )
    shutil.rmtree(RESULT_DIR, ignore_errors=True)


def create_result_dir():
    PLOT_DIR.mkdir(parents=True, exist_ok=True)


def get_all_dataset_idx() -> list[str]:
    return sorted(
        list({path.stem.split("_")[-1] for path in DSET_PATH.glob("*.nc")})
    )


def idw_scoring_callback(trial: int, hparams: dict, score: float) -> float:
<<<<<<< HEAD
=======
    if hparams["k_min"] > hparams["k"]:
        return 1e6
>>>>>>> 48e140dc
    return score


def run_experiment():
    dset_idx = get_all_dataset_idx()
    with console.status("[magenta]Preparing experiment...") as status:
        all_metrics = []
        hyperparams = defaultdict(list)
        for i, d in enumerate(dset_idx):
            cm.seed_all(SEED)
            if (PLOT_DIR / f"{d}_reconstructed.png").exists():
                print(f"Skipping {d} as it already exists")
                continue
            status.update(
                f"[magenta]Processing date: {d} ({i + 1}/{len(dset_idx)})...",
                spinner="bouncingBall",
            )
            train_dset = xr.open_dataset(
                DSET_PATH / f"ecad_obs_europe_train_{d}.nc"
            ).cm
            val_dset = xr.open_dataset(
                DSET_PATH / f"ecad_obs_europe_val_{d}.nc"
            ).cm
            test_dset = xr.open_dataset(
                DSET_PATH / f"ecad_obs_europe_test_{d}.nc"
            ).cm
            status.update(
                f"[magenta]Optimizing hyper-parameters for date: {d}"
                f" ({i + 1}/{len(dset_idx)})...",
                spinner="bouncingBall",
            )
            finder = cm.optim.HParamFinder(
                "idw",
                train_dset,
                val_dset,
                metric="mae",
                n_iters=OPTIM_N_ITERS,
                n_startup_trials=OPTIM_STARTUP_TRIALS,
                bounds=BOUNDS,
                random_seed=SEED,
                scoring_callback=idw_scoring_callback,
<<<<<<< HEAD
                exclude=["k_min"],
                reconstructor_kwargs={"k_min": 0}
=======
>>>>>>> 48e140dc
            )
            result = finder.optimize()
            console.print("[bold yellow]Optimized parameters:[/bold yellow]")
            console.print(
                "[yellow]Power:[/yellow]", result["best_params"]["power"]
            )
            console.print("[yellow]k:[/yellow]", result["best_params"]["k"])
            status.update(
                "[magenta]Reconstructing with optimised parameters...",
                spinner="bouncingBall",
            )
            status.update(
                "[magenta]Concatenating train and validation datasets...",
                spinner="bouncingBall",
            )
            train_val_dset = xr.concat(
                [train_dset.da, val_dset.da], dim="point"
            ).cm
            reconstructed_dset = train_val_dset.reconstruct(
                test_dset.domain,
                method="idw",
                k=result["best_params"]["k"],
                power=result["best_params"]["power"],
            )
            status.update(
                "[magenta]Saving reconstructed dset to "
                f"{PLOT_DIR}/{d}_reconstructed.png...",
                spinner="bouncingBall",
            )
            reconstructed_dset.plot(show=False).get_figure().savefig(
                PLOT_DIR / f"{d}_reconstructed.png"
            )

            status.update(
                "[magenta]Reconstructing to dense Europe domain...",
                spinner="bouncingBall",
            )
            reconstructed_dense = train_val_dset.reconstruct(
                EUROPE_DOMAIN,
                method="idw",
                k=result["best_params"]["k"],
                power=result["best_params"]["power"],
            )
            status.update(
                "[magenta]Saving reconstructed dense dset to "
                f"{PLOT_DIR}/{d}_reconstructed_dense.png...",
                spinner="bouncingBall",
            )
            reconstructed_dense.plot(show=False).get_figure().savefig(
                PLOT_DIR / f"{d}_reconstructed_dense.png"
            )
            status.update(
                "[magenta]Saving test dset to " f"{PLOT_DIR}/{d}_test.png...",
                spinner="bouncingBall",
            )
            test_dset.plot(show=False).get_figure().savefig(
                PLOT_DIR / f"{d}_test.png"
            )
            status.update("[magenta]Evaluating...", spinner="bouncingBall")
            cmp = cm.Comparison(reconstructed_dset, test_dset)
            cmp.diff.plot(show=False).get_figure().savefig(
                PLOT_DIR / f"{d}_diffs.png"
            )
            cmp.plot_signed_diff_hist().get_figure().savefig(
                PLOT_DIR / f"{d}_hist.png"
            )
            metrics: dict[str, Any] = cmp.compute_report()
            metrics["dataset_id"] = d
            all_metrics.append(metrics)

            hyperparams["dataset_id"].append(d)
            hyperparams["k"].append(result["best_params"]["k"])
            hyperparams["power"].append(result["best_params"]["power"])
            hyperparams["opt_loss"].append(result["best_score"])
        status.update(
            "[magenta]Saving quality metrics...", spinner="bouncingBall"
        )
        pd.DataFrame(all_metrics).to_csv(METRICS_PATH)
        status.update(
            "[magenta]Saving hyperparameters summary...",
            spinner="bouncingBall",
        )
        pd.DataFrame(hyperparams).to_csv(HYPERPARAMETERS_SUMMARY_PATH)


if __name__ == "__main__":
    clear_result_dir()
    create_result_dir()
    run_experiment()<|MERGE_RESOLUTION|>--- conflicted
+++ resolved
@@ -92,11 +92,6 @@
 
 
 def idw_scoring_callback(trial: int, hparams: dict, score: float) -> float:
-<<<<<<< HEAD
-=======
-    if hparams["k_min"] > hparams["k"]:
-        return 1e6
->>>>>>> 48e140dc
     return score
 
 
@@ -138,11 +133,8 @@
                 bounds=BOUNDS,
                 random_seed=SEED,
                 scoring_callback=idw_scoring_callback,
-<<<<<<< HEAD
                 exclude=["k_min"],
                 reconstructor_kwargs={"k_min": 0}
-=======
->>>>>>> 48e140dc
             )
             result = finder.optimize()
             console.print("[bold yellow]Optimized parameters:[/bold yellow]")
